--- conflicted
+++ resolved
@@ -42,11 +42,7 @@
   onPreview?: (index: number) => void
   beforeUpload?: (file: File[]) => Promise<File[]> | File[]
   upload: (file: File) => Promise<FileItem>
-<<<<<<< HEAD
   onDelete?: (file: FileItem) => boolean | Promise<boolean> | void
-=======
-  onDelete?: (file: FileItem) => boolean | undefined
->>>>>>> e5cb7792
 }
 
 const classPrefix = `adm-image-uploader`
@@ -177,17 +173,11 @@
             url={fileItem.url}
             deletable={props.deletable}
             onClick={() => previewImage(index)}
-<<<<<<< HEAD
             onDelete={async () => {
               const canDelete = await props.onDelete?.(fileItem)
               if (canDelete === false) return
 
-              setValue(value.filter(x => x.url !== fileItem.url))
-=======
-            onDelete={() => {
-              const canDelete = props.onDelete?.(fileItem) !== false
-              canDelete && setValue(value.filter(x => x.url !== fileItem.url))
->>>>>>> e5cb7792
+              setValue(value.filter(x => x.url !== fileItem.url)
             }}
           />
         ))}
