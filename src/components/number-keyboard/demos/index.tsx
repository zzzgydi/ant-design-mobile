import React, { useState } from 'react'
import { List, Input, Dialog, NumberKeyboard, Toast, Button } from 'antd-mobile'
import { DemoBlock } from 'demos'

export default () => {
  const [visible, setVisible] = useState<any>('')
  const [value, setValue] = useState('')

  const openKeyboard = (name: string) => {
    setVisible(name)
  }

  const actions = {
    onClose: () => {
      Toast.show('closed')
      setVisible('')
    },
    onInput: (key: string) => {
      Toast.show(key)
    },
    onDelete: () => {
      Toast.show('delete')
    },
  }

  const onInput = (value: string) => {
    setValue(v => v + value)
  }

  const onDelete = () => {
    setValue(v => v.slice(0, v.length - 1))
  }

  return (
    <>
      <DemoBlock title='基础用法1' padding='0' border='none'>
        <List>
          <List.Item onClick={() => openKeyboard('demo1')}>默认键盘</List.Item>
          <List.Item onClick={() => openKeyboard('demo2')}>
            带标题键盘
          </List.Item>
          <List.Item onClick={() => openKeyboard('demo3')}>
            带确认键盘
          </List.Item>
          <List.Item onClick={() => openKeyboard('demo4')}>
            带自定义键盘
          </List.Item>
          <List.Item onClick={() => openKeyboard('demo5')}>乱序键盘</List.Item>
          <List.Item
            onClick={e => {
              Dialog.alert({
                content: (
                  <Button
                    color='primary'
                    fill='outline'
                    onClick={() => openKeyboard('demo6')}
                  >
                    打开键盘
                  </Button>
                ),
              })
              setVisible('')
              e.stopPropagation()
            }}
          >
            弹窗内展示键盘
          </List.Item>
<<<<<<< HEAD
          <List.Item onClick={e => openKeyboard(e, 'demo7')} arrow={false}>
=======
          <List.Item onClick={() => openKeyboard('demo7')} arrow={false}>
>>>>>>> 960b592a
            {/* 添加 readOnly 阻止原生键盘弹出 */}
            <Input placeholder='请输入内容' value={value} readOnly />
          </List.Item>
        </List>
      </DemoBlock>
      <NumberKeyboard
        visible={visible === 'demo1'}
        onClose={actions.onClose}
        onInput={actions.onInput}
        onDelete={actions.onDelete}
      />
      <NumberKeyboard
        visible={visible === 'demo2'}
        onClose={actions.onClose}
        onInput={actions.onInput}
        onDelete={actions.onDelete}
        title='数字键盘'
        customKey='-'
      />
      <NumberKeyboard
        visible={visible === 'demo3'}
        onClose={actions.onClose}
        onInput={actions.onInput}
        onDelete={actions.onDelete}
        showCloseButton={false}
        confirmText='确定'
      />
      <NumberKeyboard
        visible={visible === 'demo4'}
        onClose={actions.onClose}
        onInput={actions.onInput}
        onDelete={actions.onDelete}
        customKey='.'
        showCloseButton={false}
        confirmText='确定'
      />
      <NumberKeyboard
        visible={visible === 'demo5'}
        onClose={actions.onClose}
        onInput={actions.onInput}
        onDelete={actions.onDelete}
        randomOrder
        customKey='X'
        confirmText='确定'
      />
      <NumberKeyboard
        visible={visible === 'demo6'}
        onClose={actions.onClose}
        onInput={actions.onInput}
        onDelete={actions.onDelete}
      />
      <NumberKeyboard
        visible={visible === 'demo7'}
        onClose={actions.onClose}
        onInput={onInput}
        onDelete={onDelete}
        customKey='X'
      />
    </>
  )
}<|MERGE_RESOLUTION|>--- conflicted
+++ resolved
@@ -65,11 +65,7 @@
           >
             弹窗内展示键盘
           </List.Item>
-<<<<<<< HEAD
-          <List.Item onClick={e => openKeyboard(e, 'demo7')} arrow={false}>
-=======
           <List.Item onClick={() => openKeyboard('demo7')} arrow={false}>
->>>>>>> 960b592a
             {/* 添加 readOnly 阻止原生键盘弹出 */}
             <Input placeholder='请输入内容' value={value} readOnly />
           </List.Item>
