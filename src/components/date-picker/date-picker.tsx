import React, { FC, ReactNode, useCallback, useMemo } from 'react'
import Picker, { PickerProps } from '../picker'
import { NativeProps, withNativeProps } from '../../utils/native-props'
import { mergeProps } from '../../utils/with-default-props'
import { usePropsValue } from '../../utils/use-props-value'
import {
  Precision,
  convertDateToStringArray,
  convertStringArrayToDate,
  generateDatePickerColumns,
  defaultRenderLabel,
} from './date-picker-utils'
import { usePersistFn } from 'ahooks'

export type DatePickerProps = Pick<
  PickerProps,
  | 'onCancel'
  | 'onClose'
  | 'visible'
  | 'confirmText'
  | 'cancelText'
  | 'getContainer'
  | 'afterShow'
  | 'afterClose'
  | 'onClick'
  | 'title'
  | 'stopPropagation'
> & {
  value?: Date
  defaultValue?: Date
  onSelect?: (value: Date) => void
  onConfirm?: (value: Date) => void
  min?: Date
  max?: Date
  precision?: Precision
  children?: (value: Date | null) => ReactNode
  renderLabel?: (type: Precision, data: number) => ReactNode
} & NativeProps

const thisYear = new Date().getFullYear()

const defaultProps = {
  min: new Date(new Date().setFullYear(thisYear - 10)),
  max: new Date(new Date().setFullYear(thisYear + 10)),
  precision: 'day',
  renderLabel: defaultRenderLabel,
}

export const DatePicker: FC<DatePickerProps> = p => {
  const props = mergeProps(defaultProps, p)

  const [value, setValue] = usePropsValue<Date | null>({
    value: props.value,
    defaultValue: props.defaultValue ?? null,
    onChange: props.onConfirm,
  })

  const pickerValue = useMemo(
    () => convertDateToStringArray(value, props.precision),
    [value, props.precision]
  )

  const onConfirm = useCallback(
    (val: string[]) => {
      setValue(convertStringArrayToDate(val, props.precision))
    },
    [setValue, props.precision]
  )

<<<<<<< HEAD
  const onSelect = useCallback(
    (val: string[]) => {
      const date = convertStringArrayToDate(val, props.precision)
      if (date) {
        props.onSelect?.(date)
      }
    },
    [props.onSelect, props.precision]
=======
  const onSelect = usePersistFn((val: string[]) => {
    const date = convertStringArrayToDate(val)
    if (date) {
      props.onSelect?.(date)
    }
  })

  const columns = useCallback(
    selected =>
      generateDatePickerColumns(
        selected as string[],
        props.min,
        props.max,
        props.precision,
        props.renderLabel
      ),
    [props.min, props.max, props.precision, props.renderLabel]
>>>>>>> e7d79edb
  )

  return withNativeProps(
    props,
    <Picker
      columns={columns}
      value={pickerValue}
      onCancel={props.onCancel}
      onClose={props.onClose}
      visible={props.visible}
      confirmText={props.confirmText}
      cancelText={props.cancelText}
      onConfirm={onConfirm}
      onSelect={onSelect}
      getContainer={props.getContainer}
      afterShow={props.afterShow}
      afterClose={props.afterClose}
      onClick={props.onClick}
      title={props.title}
      stopPropagation={props.stopPropagation}
    >
      {items =>
        props.children?.(
          convertStringArrayToDate(
            items.map(item => item?.value),
            props.precision
          )
        )
      }
    </Picker>
  )
}<|MERGE_RESOLUTION|>--- conflicted
+++ resolved
@@ -67,18 +67,8 @@
     [setValue, props.precision]
   )
 
-<<<<<<< HEAD
-  const onSelect = useCallback(
-    (val: string[]) => {
-      const date = convertStringArrayToDate(val, props.precision)
-      if (date) {
-        props.onSelect?.(date)
-      }
-    },
-    [props.onSelect, props.precision]
-=======
   const onSelect = usePersistFn((val: string[]) => {
-    const date = convertStringArrayToDate(val)
+    const date = convertStringArrayToDate(val, props.precision)
     if (date) {
       props.onSelect?.(date)
     }
@@ -94,7 +84,6 @@
         props.renderLabel
       ),
     [props.min, props.max, props.precision, props.renderLabel]
->>>>>>> e7d79edb
   )
 
   return withNativeProps(
