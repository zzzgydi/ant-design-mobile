import classNames from 'classnames'
<<<<<<< HEAD
import React, { ReactNode } from 'react'
import { ElementProps, withElementProps } from '../../utils/element-props'
=======
import React, { FC } from 'react'
import { NativeProps, withNativeProps } from '../../utils/native-props'
>>>>>>> ad82ef6e
import { mergeProps } from '../../utils/with-default-props'
import Space from '../space'
import Grid from '../grid'
import { convertPx } from '../../utils/convert-px'
import selectorCheckMarkImg from '../../assets/selector-check-mark.svg'
import { useNewControllableValue } from '../../utils/use-controllable-value'

const classPrefix = `adm-selector`

type ValueType = string | number

export interface SelectorOption<VT> {
  label: ReactNode
  value: VT
  disabled?: boolean
}

export type SelectorProps<VT> = {
  options: SelectorOption<VT>[]
  columns?: number
  multiple?: boolean
  disabled?: boolean
<<<<<<< HEAD
  defaultValue?: VT[]
  value?: VT[]
  onChange?: (v: VT[]) => void
} & ElementProps
=======
  defaultValue?: string[]
  value?: string[]
  onChange?: (v: string[]) => void
} & NativeProps
>>>>>>> ad82ef6e

const defaultProps = {
  multiple: false,
  defaultValue: [],
}

export function Selector<VT extends ValueType>(p: SelectorProps<VT>) {
  const props = mergeProps(defaultProps, p)
  const [value, setValue] = useNewControllableValue(props)

  const items = props.options.map(option => {
    const active = (value || []).includes(option.value)
    const disabled = option.disabled || props.disabled
    const itemCls = classNames(`${classPrefix}-item`, {
      [`${classPrefix}-item-active`]: active && !props.multiple,
      [`${classPrefix}-item-multiple-active`]: active && props.multiple,
      [`${classPrefix}-item-disabled`]: disabled,
    })

    return (
      <div
        key={option.value}
        className={itemCls}
        onClick={() => {
          if (disabled) {
            return
          }
          if (props.multiple) {
            setValue(
              active
                ? value.filter(v => v !== option.value)
                : [...value, option.value]
            )
          } else {
            setValue(active ? [] : [option.value])
          }
        }}
      >
        {option.label}
        {active && props.multiple && (
          <div className={`${classPrefix}-check-mark-wrapper`}>
            <img src={selectorCheckMarkImg} />
          </div>
        )}
      </div>
    )
  })

  return withNativeProps(
    props,
    <div className={classPrefix}>
      {!props.columns && <Space wrap>{items}</Space>}
      {props.columns && (
        <Grid columns={props.columns} gap={convertPx(8)}>
          {items}
        </Grid>
      )}
    </div>
  )
}<|MERGE_RESOLUTION|>--- conflicted
+++ resolved
@@ -1,11 +1,6 @@
 import classNames from 'classnames'
-<<<<<<< HEAD
 import React, { ReactNode } from 'react'
-import { ElementProps, withElementProps } from '../../utils/element-props'
-=======
-import React, { FC } from 'react'
-import { NativeProps, withNativeProps } from '../../utils/native-props'
->>>>>>> ad82ef6e
+import { NativeProps, withNativeProps } from '../../utils/element-props'
 import { mergeProps } from '../../utils/with-default-props'
 import Space from '../space'
 import Grid from '../grid'
@@ -28,17 +23,10 @@
   columns?: number
   multiple?: boolean
   disabled?: boolean
-<<<<<<< HEAD
   defaultValue?: VT[]
   value?: VT[]
   onChange?: (v: VT[]) => void
-} & ElementProps
-=======
-  defaultValue?: string[]
-  value?: string[]
-  onChange?: (v: string[]) => void
 } & NativeProps
->>>>>>> ad82ef6e
 
 const defaultProps = {
   multiple: false,
