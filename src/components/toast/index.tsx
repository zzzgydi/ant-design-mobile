import React, {useEffect, useMemo, useState, useCallback} from 'react'
import ReactDOM from 'react-dom'
import classNames from 'classnames'
import {CheckOutlined, CloseOutlined} from '@ant-design/icons'
import {useUpdateEffect} from 'ahooks'
import {noop} from '../../utils/noop'
<<<<<<< HEAD
import {Mask, Loading} from '../..'
import {resolveContainer} from '../../utils/get-container'
=======
import Loading from '../loading'
import Mask from '../mask'
>>>>>>> 5b618d96

const classPrefix = `am-toast`

export interface ToastProps {
  /** Toast 完全关闭后的回调 */
  afterClose?: () => void
  /** Toast 遮罩样式 */
  maskStyle?: React.CSSProperties
  /** Toast 遮罩类名 */
  maskClassName?: string
  /** 是否允许背景点击 */
  maskClickable?: boolean
  /** toast 文本内容 */
  content?: string
  /** toast 图标 */
  icon?: React.ReactNode
  /** 提示持续时间，若为 0 则不会自动关闭 */
  duration?: number
  /** 垂直方向显示位置，默认为 center */
  position?: 'top' | 'bottom' | 'center'
  /** 是否显示 */
  visible?: boolean
  /** 轻提示弹出时的的父容器 */
  getContainer?: HTMLElement | (() => HTMLElement)
}

const toastArray: Function[] = []

const InternalToast: React.FC<ToastProps> = props => {
  const {maskClickable = true, content, icon = null, position} = props
  const top = useMemo(() => {
    switch (position) {
      case 'top':
        return '20%'
      case 'bottom':
        return '80%'
      default:
        return '50%'
    }
  }, [position])

  return (
    <Mask
      visible={props.visible}
      destroyOnClose
      opacity={0}
      disableBodyScroll={!maskClickable}
      getContainer={props.getContainer}
      afterClose={props.afterClose}
      style={{
        pointerEvents: maskClickable ? 'none' : 'all',
        ...props.maskStyle,
      }}
      className={classNames(`${classPrefix}-mask`, props.maskClassName)}
    >
      <div
        style={{top}}
        className={classNames(
          `${classPrefix}-wrap`,
          icon ? `${classPrefix}-wrap-icon` : `${classPrefix}-wrap-text`
        )}
      >
        {Boolean(icon) && <div className={`${classPrefix}-icon`}>{icon}</div>}
        {content}
      </div>
    </Mask>
  )
}

// 可返回用于销毁此弹窗的方法
function show(props: ToastProps) {
  let updateConfig: React.Dispatch<React.SetStateAction<ToastProps>> = () => {}
  let timer = 0
  const {afterClose = noop, getContainer = () => document.body} = props
  const container = document.createElement('div')
  const bodyContainer = resolveContainer(getContainer)
  bodyContainer.appendChild(container)

  const TempToast = () => {
    const [visible, setVisible] = useState(true)
    const [state, setState] = useState({duration: 2000, ...props})

    // clearDOM after animation
    const _afterClose = () => {
      afterClose()
      const unmountResult = ReactDOM.unmountComponentAtNode(container)
      if (unmountResult && container.parentNode) {
        container.parentNode.removeChild(container)
      }
    }

    // close with animation
    const destroy = useCallback(() => {
      setVisible(false)
    }, [])

    useEffect(() => {
      _clear()
      toastArray.push(_afterClose)
    }, [])

    updateConfig = useCallback(
      nextState =>
        setState(prev =>
          typeof nextState === 'function'
            ? {...prev, ...nextState(prev)}
            : {...prev, ...nextState}
        ),
      [setState]
    )

    useEffect(() => {
      if (state.duration !== 0 && 'duration' in state) {
        timer = window.setTimeout(destroy, state.duration)
      }
      return () => {
        if (timer !== 0) {
          window.clearTimeout(timer)
        }
      }
    }, [])

    // 当修改 duration 时，重新计时
    useUpdateEffect(() => {
      if ('duration' in state) {
        window.clearTimeout(timer)
        timer = window.setTimeout(destroy, state.duration)
      }
    }, [state.duration])

    return (
      <InternalToast
        {...state}
        getContainer={() => container}
        visible={visible}
        afterClose={_afterClose}
      />
    )
  }
  ReactDOM.render(<TempToast />, container)

  return updateConfig
}

type ToastPropsWithoutIcon = Omit<ToastProps, 'icon'>

function success(props: ToastPropsWithoutIcon) {
  return show({
    icon: <CheckOutlined />,
    ...props,
  })
}

function fail(props: ToastPropsWithoutIcon) {
  return show({
    icon: <CloseOutlined />,
    ...props,
  })
}

function loading(props: ToastPropsWithoutIcon) {
  return show({
    icon: <Loading color='white' />,
    ...props,
  })
}

// 同步的销毁
function _clear() {
  let fn = toastArray.pop()
  while (fn) {
    fn()
    fn = toastArray.pop()
  }
}

// 针对 toast 还没弹出来就立刻销毁的情况，将销毁放到下一个 event loop 中，避免销毁失败。
function clear() {
  setTimeout(_clear)
}

const Toast = {
  show,
  success,
  fail,
  loading,
  clear,
}

export default Toast<|MERGE_RESOLUTION|>--- conflicted
+++ resolved
@@ -4,13 +4,9 @@
 import {CheckOutlined, CloseOutlined} from '@ant-design/icons'
 import {useUpdateEffect} from 'ahooks'
 import {noop} from '../../utils/noop'
-<<<<<<< HEAD
-import {Mask, Loading} from '../..'
-import {resolveContainer} from '../../utils/get-container'
-=======
 import Loading from '../loading'
 import Mask from '../mask'
->>>>>>> 5b618d96
+import {resolveContainer} from '../../utils/get-container'
 
 const classPrefix = `am-toast`
 
