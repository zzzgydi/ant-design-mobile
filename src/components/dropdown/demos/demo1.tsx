--- conflicted
+++ resolved
@@ -118,7 +118,7 @@
           </Dropdown.Item>
         </Dropdown>
       </DemoBlock>
-<<<<<<< HEAD
+
       <DemoBlock title='点击内部按钮隐藏' padding={'0'}>
         <Dropdown ref={ref}>
           <Dropdown.Item key='sorter' title='排序'>
@@ -146,9 +146,6 @@
           </Dropdown.Item>
         </Dropdown>
       </DemoBlock>
-    </div>
-=======
     </>
->>>>>>> 109d945f
   )
 }