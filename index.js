import React from 'react';

require('./style/index.less');

const antm = {
<<<<<<< HEAD
  ListWrap     : require('./components/list-wrap'),
  ListHeader   : require('./components/list-header'),
  ListBody     : require('./components/list-body'),
  ListFooter   : require('./components/list-footer'),
  ListItem     : require('./components/list-item'),
  InputItem    : require('./components/input-item'),
  CheckboxItem : require('./components/checkbox-item'),
  FormUtil     : require('./components/form-util'),
  WindowUtil   : require('./components/form-util/window-util')
=======
  ListWrap: require('./components/list-wrap'),
  ListHeader : require('./components/list-header'),
  ListBody : require('./components/list-body'),
  ListFooter : require('./components/list-footer'),
  ListItem : require('./components/list-item'),
  InputItem : require('./components/input-item'),
  SwitchItem : require('./components/switch-item'),
  FormUtil : require('./components/form-util'),
  WindowUtil : require('./components/form-util/window-util')
>>>>>>> a3a55bf5
};

antm.version = require('./package.json').version;

if (process.env.NODE_ENV !== 'production') {
  const warning = require('warning');
  const semver = require('semver');
  const reactVersionInDeps = require('./package.json').devDependencies.react;
  warning(semver.satisfies(React.version, reactVersionInDeps) || semver.gtr(React.version, reactVersionInDeps),
    `antm@${antm.version} need react@${reactVersionInDeps} or higher, which is react@${React.version} now.`);
}

module.exports = antm;<|MERGE_RESOLUTION|>--- conflicted
+++ resolved
@@ -3,7 +3,6 @@
 require('./style/index.less');
 
 const antm = {
-<<<<<<< HEAD
   ListWrap     : require('./components/list-wrap'),
   ListHeader   : require('./components/list-header'),
   ListBody     : require('./components/list-body'),
@@ -13,17 +12,7 @@
   CheckboxItem : require('./components/checkbox-item'),
   FormUtil     : require('./components/form-util'),
   WindowUtil   : require('./components/form-util/window-util')
-=======
-  ListWrap: require('./components/list-wrap'),
-  ListHeader : require('./components/list-header'),
-  ListBody : require('./components/list-body'),
-  ListFooter : require('./components/list-footer'),
-  ListItem : require('./components/list-item'),
-  InputItem : require('./components/input-item'),
-  SwitchItem : require('./components/switch-item'),
-  FormUtil : require('./components/form-util'),
-  WindowUtil : require('./components/form-util/window-util')
->>>>>>> a3a55bf5
+  SwitchItem   : require('./components/switch-item')
 };
 
 antm.version = require('./package.json').version;
