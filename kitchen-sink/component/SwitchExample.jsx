--- conflicted
+++ resolved
@@ -3,7 +3,6 @@
 import React from 'react';
 import Page from '../common/Page';
 import { createForm } from 'rc-form';
-// import { List, Switch } from 'antm';
 import { List, Switch } from 'antm';
 
 let SwitchExample = React.createClass({
@@ -17,7 +16,6 @@
         <List >
           <List.Header>表单开关项</List.Header>
           <List.Body>
-<<<<<<< HEAD
             <List.Item
               extra={<Switch
                 {...getFieldProps('1', {
@@ -52,73 +50,6 @@
                 disabled={true}
               />}
             >默认开不可修改</List.Item>
-=======
-            <SwitchItem
-              {...getFieldProps('1', {
-                initialValue: true,
-                valuePropName: 'checked',
-              })}
-            >默认开-使用 Ant Desgin Component</SwitchItem>
-            <SwitchItem
-              {...getFieldProps('2', {
-                initialValue: false,
-                valuePropName: 'checked'
-              })}
-            >默认关-使用 Ant Desgin Component</SwitchItem>
-            <SwitchItem
-              {...getFieldProps('3', {
-                initialValue: false,
-                valuePropName: 'checked'
-              })}
-              disabled={true}
-            >默认关不可修改-使用 Ant Desgin Component</SwitchItem>
-            <SwitchItem
-              {...getFieldProps('4', {
-                initialValue: true,
-                valuePropName: 'checked'
-              })}
-              disabled={true}
-            >默认开不可修改-使用 Ant Desgin Component</SwitchItem>
-          </List.Body>
-        </List>
-        <List>
-          <List.Header>纯的Switch</List.Header>
-          <List.Body>
-            <List.Item
-              style={{ paddingTop: '6px', paddingBottom: '6px' }}
-            >
-              <SwitchItem
-                type="pure"
-                {...getFieldProps('pure1', {
-                  initialValue: true,
-                  valuePropName: 'checked',
-                })}
-              />
-            </List.Item>
-            <List.Item
-              style={{ paddingTop: '6px', paddingBottom: '6px' }}
-              extra="List.Item嵌入SwitchItem"
-            >
-              <SwitchItem
-                type="pure"
-                {...getFieldProps('pure2', {
-                  initialValue: true,
-                  valuePropName: 'checked',
-                })}
-              />
-            </List.Item>
-            <List.Item
-              style={{ paddingTop: '6px', paddingBottom: '6px' }}
-              needActive={false}
-              extra={<SwitchItem
-                type="pure"
-                {...getFieldProps('pure3', {
-                  initialValue: true,
-                  valuePropName: 'checked',
-                })}
-              />}
-            />
->>>>>>> eee1c7ab
           </List.Body>
         </List>
       </Page>
