import { List, Flex } from 'antm';
import '../common/lib';
import Page from '../common/Page';
import Item from '../common/Item';
import FlexExample from '../component/FlexExample';
import ListExample from '../component/ListExample';
import CollapseExample from '../component/CollapseExample';
import ButtonExample from '../component/ButtonExample';
import TabExample from '../component/TabExample';
import PageResultExample from '../component/PageResultExample';
import ProcessExample from '../component/ProcessExample';
import WhiteSpaceExample from '../component/WhiteSpaceExample';
import WingBlankExample from '../component/WingBlankExample';
import CheckboxExample from '../component/CheckboxExample';
import InputExample from '../component/InputExample';
import DatePickerExample from '../component/DatePickerExample';
import ListPickerExample from '../component/ListPickerExample';
import RadioExample from '../component/RadioExample';
import SearchBarExample from '../component/SearchBarExample';
import SelectExample from '../component/SelectExample';
import SwitchExample from '../component/SwitchExample';
import TextareaExample from '../component/TextareaExample';
import ToastExample from '../component/ToastExample';
import TopNoticeExample from '../component/TopNoticeExample';
import ModalExample from '../component/ModalExample';
import AlertExample from '../component/AlertExample';
import TagExample from '../component/TagExample';
import BadgeExample from '../component/BadgeExample';
import DrawerExample from '../component/DrawerExample';
import ActionSheetExample from '../component/ActionSheetExample';
import SliderExample from '../component/SliderExample';
import SelectListExample from '../component/SelectListExample';
import ReactDOM from 'react-dom';
import React from 'react';
import { Router, Route, hashHistory } from 'react-router';

if((/iphone|ipad/i).test(navigator.userAgent)) {
  if ('addEventListener' in document) {
    document.addEventListener('DOMContentLoaded', function() {
      // FastClick.attach(document.body);
    }, false);
  }
}

window.scrolltopNumber = 0;

const App = React.createClass({
  render() {
    return (
      <Page logo="https://os.alipayobjects.com/rmsportal/MEyMcVciuKgRnjL.png" title="Ant Mobile" subtitle="服务于蚂蚁大中台无线业务的react组件库" isIndex={true}>
        <List>
          <List.Header>基本</List.Header>
          <List.Body>
            <Flex className="antm-demo-flex">
              <Flex.Item>
                <Item
                  logo="https://os.alipayobjects.com/rmsportal/IeXslRXpqPEitpt.png"
                  title="布局"
                  subtitle="Flex"
                  onClick={() => {location.hash = 'flex';}}
                />
              </Flex.Item>
              <Flex.Item>
                <Item
                  logo="https://os.alipayobjects.com/rmsportal/wlNeoTpEKIpTcOW.png"
                  title="列表"
                  subtitle="List"
                  arrow="horizontal" onClick={() => {location.hash = 'list';}}
                />
              </Flex.Item>
              <Flex.Item>
                <Item
                  logo="https://os.alipayobjects.com/rmsportal/wlNeoTpEKIpTcOW.png"
                  title="折叠面板"
                  subtitle="Collapse"
                  arrow="horizontal" onClick={() => {location.hash = 'collapse';}}
                />
              </Flex.Item>
            </Flex>
            <Flex className="antm-demo-flex">
              <Flex.Item>
                <Item
                  logo="https://os.alipayobjects.com/rmsportal/mioJMWDMAmiurTR.png"
                  title="上下留白"
                  subtitle="WhiteSpace"
                  onClick={() => {location.hash = 'whitespace';}}
                />
              </Flex.Item>
              <Flex.Item>
                <Item
                  logo="https://os.alipayobjects.com/rmsportal/WzZoGzTRKzQgMWi.png"
                  title="两翼留白"
                  subtitle="WingBlank"
                  onClick={() => {location.hash = 'wingblank';}}
                />
              </Flex.Item>
              <Flex.Item/>
            </Flex>
          </List.Body>
        </List>
        <List>
          <List.Header>导航</List.Header>
          <List.Body>
            <Flex className="antm-demo-flex">
              <Flex.Item>
                <Item
                  logo="https://os.alipayobjects.com/rmsportal/oeOvbvMpweuBOvO.png"
                  title="选项卡"
                  subtitle="Tabs"
                  onClick={() => {location.hash = 'tab';}}
                />
              </Flex.Item>
              <Flex.Item>
                <Item
                  logo="https://os.alipayobjects.com/rmsportal/IptWdCkrtkAUfjE.png"
                  title="抽屉"
                  subtitle="Drawer"
                  onClick={() => {location.hash = 'drawer';}}
                />
              </Flex.Item>
<<<<<<< HEAD
              <Flex.Item>
                <Item
                  logo="https://os.alipayobjects.com/rmsportal/IptWdCkrtkAUfjE.png"
                  title="动作菜单"
                  subtitle="ActionSheet"
                  onClick={() => {location.hash = 'actionsheet';}}
                />
              </Flex.Item>
=======
              <Flex.Item/>
>>>>>>> ec88a055
            </Flex>
          </List.Body>
        </List>
        <List>
          <List.Header>表单相关</List.Header>
          <List.Body>
            <Flex className="antm-demo-flex">
              <Flex.Item>
                <Item
                  logo="https://os.alipayobjects.com/rmsportal/sBXNfEnfmpaCtJF.png"
                  title="按钮"
                  subtitle="Button"
                  onClick={() => {location.hash = 'button';}}
                />
              </Flex.Item>
              <Flex.Item>
                <Item
                  logo="https://os.alipayobjects.com/rmsportal/MHMIvHaTJRwnFeV.png"
                  title="单选框"
                  subtitle="Radio"
                  onClick={() => {location.hash = 'radio';}}
                />
              </Flex.Item>
              <Flex.Item>
                <Item
                  logo="https://os.alipayobjects.com/rmsportal/mDSCerpoWfSuLlJ.png"
                  title="复选框"
                  subtitle="Checkbox"
                  onClick={() => {location.hash = 'checkbox';}}
                />
              </Flex.Item>
            </Flex>
            <Flex className="antm-demo-flex">
              <Flex.Item>
                <Item
                  logo="https://os.alipayobjects.com/rmsportal/taqdRzRIOnYvSDk.png"
                  title="文本输入"
                  subtitle="InputItem"
                  onClick={() => {location.hash = 'input';}}
                />
              </Flex.Item>
              <Flex.Item>
                <Item
                  logo="https://os.alipayobjects.com/rmsportal/XjBSEKVWMeIulGv.png"
                  title="日期选择"
                  subtitle="DatePicker"
                  onClick={() => {location.hash = 'datepicker';}}
                />
              </Flex.Item>
              <Flex.Item>
                <Item
                  logo="https://os.alipayobjects.com/rmsportal/WYAMQVIuqdtAGqK.png"
                  title="列表选择"
                  subtitle="ListPicker" onClick={() => {location.hash = 'listpicker';}}
                />
              </Flex.Item>
            </Flex>
            <Flex className="antm-demo-flex">
              <Flex.Item>
                <Item
                  logo="https://os.alipayobjects.com/rmsportal/AnrgQGatyTsOmGS.png"
                  title="列表单选"
                  subtitle="SelectList"
                  onClick={() => {location.hash = 'selectlist';}}
                />
              </Flex.Item>
              <Flex.Item>
                <Item
                  logo="https://os.alipayobjects.com/rmsportal/HwHLKgaijAirqiu.png"
                  title="Modal"
                  subtitle="Modal"
                  onClick={() => {location.hash = 'modal';}}
                />
              </Flex.Item>
              <Flex.Item>
                <Item
                  logo="https://os.alipayobjects.com/rmsportal/UAJROWKghHcBeoL.png"
                  title="搜索栏"
                  subtitle="SearchBar"
                  onClick={() => {location.hash = 'searchbar';}}
                />
              </Flex.Item>
            </Flex>
            <Flex className="antm-demo-flex">
              <Flex.Item>
                <Item
                  logo="https://os.alipayobjects.com/rmsportal/MHMIvHaTJRwnFeV.png"
                  title="下拉列表"
                  subtitle="SelectItem"
                  onClick={() => {location.hash = 'select';}}
                />
              </Flex.Item>
              <Flex.Item>
                <Item
                  logo="https://os.alipayobjects.com/rmsportal/NmMXnPngqRrKHrq.png"
                  title="滑动开关"
                  subtitle="Switch"
                  onClick={() => {location.hash = 'switch';}}
                />
              </Flex.Item>
              <Flex.Item>
                <Item
                  logo="https://os.alipayobjects.com/rmsportal/aDugjLTLBeQffgX.png"
                  title="多行输入"
                  subtitle="TextareaItem"
                  onClick={() => {location.hash = 'textarea';}}
                />
              </Flex.Item>
            </Flex>
            <Flex className="antm-demo-flex">
              <Flex.Item>
                <Item
                  logo="https://os.alipayobjects.com/rmsportal/MHMIvHaTJRwnFeV.png"
                  title="滑动输入条"
                  subtitle="Slider"
                  onClick={() => {location.hash = 'slider';}}
                />
              </Flex.Item>
              <Flex.Item />
              <Flex.Item />
            </Flex>
          </List.Body>
        </List>
        <List>
          <List.Header>展示</List.Header>
          <List.Body>
            <Flex className="antm-demo-flex">

              <Flex.Item>
                <Item
                  logo="https://os.alipayobjects.com/rmsportal/AraRKTSdXQbKkGv.png"
                  title="顶部提示"
                  subtitle="TopNotice"
                  onClick={() => {location.hash = 'topnotice';}}
                />
              </Flex.Item>
              <Flex.Item>
                <Item
                  logo="https://os.alipayobjects.com/rmsportal/AraRKTSdXQbKkGv.png"
                  title="徽标数"
                  subtitle="Badge"
                  onClick={() => {location.hash = 'badge';}}
                />
              </Flex.Item>
              <Flex.Item>
                <Item
                  logo="https://os.alipayobjects.com/rmsportal/fQJHvKZgnAqDzmR.png"
                  title="信息提示"
                  subtitle="Alert"
                  onClick={() => {location.hash = 'alert';}}
                />
              </Flex.Item>
            </Flex>
            <Flex className="antm-demo-flex">
              <Flex.Item>
                <Item
                  logo="https://os.alipayobjects.com/rmsportal/QdpIVVsRUpwExAM.png"
                  title="结果页面"
                  subtitle="PageResult"
                  onClick={() => {location.hash = 'pageresult';}}
                />
              </Flex.Item>
              <Flex.Item>
                <Item
                  logo="https://os.alipayobjects.com/rmsportal/aIomfcRsRHmPyNo.png"
                  title="支付流程"
                  subtitle="Process"
                  onClick={() => {location.hash = 'process';}}
                />
              </Flex.Item>
              <Flex.Item>
                <Item
                  logo="https://os.alipayobjects.com/rmsportal/xEKBTGGcFJvyQgn.png"
                  title="标签"
                  subtitle="Tag"
                  onClick={() => {location.hash = 'tag';}}
                />
              </Flex.Item>
            </Flex>
            <Flex className="antm-demo-flex">
              <Flex.Item>
                <Item
                  logo="https://os.alipayobjects.com/rmsportal/IptWdCkrtkAUfjE.png"
                  title="轻提示"
                  subtitle="Toast"
                  onClick={() => {location.hash = 'toast';}}
                />
              </Flex.Item>
<<<<<<< HEAD
              <Flex.Item>
                <Item
                  logo="https://os.alipayobjects.com/rmsportal/IptWdCkrtkAUfjE.png"
                  title="抽屉"
                  subtitle="Drawer"
                  onClick={() => {location.hash = 'drawer';}}
                />
              </Flex.Item>
              <Flex.Item />
=======

              <Flex.Item />
              <Flex.Item />

>>>>>>> ec88a055
            </Flex>
          </List.Body>
        </List>
      </Page>
    );
  },
});

const pageRouter = (
  <Router history={hashHistory}>
    <Route path="/" component={App}/>
    <Route path="/flex" component={FlexExample}/>
    <Route path="/list" component={ListExample}/>
    <Route path="/collapse" component={CollapseExample}/>
    <Route path="/button" component={ButtonExample}/>
    <Route path="/tab" component={TabExample}/>
    <Route path="/process" component={ProcessExample}/>
    <Route path="/whitespace" component={WhiteSpaceExample}/>
    <Route path="/wingblank" component={WingBlankExample}/>
    <Route path="/checkbox" component={CheckboxExample}/>
    <Route path="/input" component={InputExample}/>
    <Route path="/datepicker" component={DatePickerExample}/>
    <Route path="/listpicker" component={ListPickerExample}/>
    <Route path="/searchbar" component={SearchBarExample}/>
    <Route path="/select" component={SelectExample}/>
    <Route path="/switch" component={SwitchExample}/>
    <Route path="/textarea" component={TextareaExample}/>
    <Route path="/pageresult" component={PageResultExample}/>
    <Route path="/toast" component={ToastExample}/>
    <Route path="/topnotice" component={TopNoticeExample}/>
    <Route path="/modal" component={ModalExample}/>
    <Route path="/selectlist" component={SelectListExample} />
    <Route path="/badge" component={BadgeExample}/>
    <Route path="/alert" component={AlertExample}/>
    <Route path="/tag" component={TagExample}/>
    <Route path="/drawer" component={DrawerExample}/>
    <Route path="/actionsheet" component={ActionSheetExample}/>
    <Route path="/slider" component={SliderExample}/>
    <Route path="/radio" component={RadioExample}/>
  </Router>
);

ReactDOM.render(pageRouter, document.getElementById('react-content'));<|MERGE_RESOLUTION|>--- conflicted
+++ resolved
@@ -113,23 +113,12 @@
               <Flex.Item>
                 <Item
                   logo="https://os.alipayobjects.com/rmsportal/IptWdCkrtkAUfjE.png"
-                  title="抽屉"
-                  subtitle="Drawer"
-                  onClick={() => {location.hash = 'drawer';}}
-                />
-              </Flex.Item>
-<<<<<<< HEAD
-              <Flex.Item>
-                <Item
-                  logo="https://os.alipayobjects.com/rmsportal/IptWdCkrtkAUfjE.png"
                   title="动作菜单"
                   subtitle="ActionSheet"
                   onClick={() => {location.hash = 'actionsheet';}}
                 />
               </Flex.Item>
-=======
-              <Flex.Item/>
->>>>>>> ec88a055
+              <Flex.Item />
             </Flex>
           </List.Body>
         </List>
@@ -318,7 +307,6 @@
                   onClick={() => {location.hash = 'toast';}}
                 />
               </Flex.Item>
-<<<<<<< HEAD
               <Flex.Item>
                 <Item
                   logo="https://os.alipayobjects.com/rmsportal/IptWdCkrtkAUfjE.png"
@@ -328,12 +316,6 @@
                 />
               </Flex.Item>
               <Flex.Item />
-=======
-
-              <Flex.Item />
-              <Flex.Item />
-
->>>>>>> ec88a055
             </Flex>
           </List.Body>
         </List>
