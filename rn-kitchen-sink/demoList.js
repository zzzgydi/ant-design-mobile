--- conflicted
+++ resolved
@@ -20,15 +20,12 @@
       module: require('../components/date-picker/demo/popup'), // 必须
     },
     {
-<<<<<<< HEAD
-=======
       title: 'Drawer', // 必须
       description: 'Drawer Example',
       icon: 'https://os.alipayobjects.com/rmsportal/mioJMWDMAmiurTR.png',
       module: require('../components/drawer/demo/basic'), // 必须
     },
     {
->>>>>>> 89601923
       title: 'Flex', // 必须
       description: 'Flex Example',
       icon: 'https://os.alipayobjects.com/rmsportal/KZtGFWmnMUFpiSE.png',
@@ -59,15 +56,12 @@
       module: require('../components/swipe-action/demo/basic'), // 必须
     },
     {
-<<<<<<< HEAD
       title: 'Switch', // 必须
       description: 'Switch Example',
       icon: 'https://os.alipayobjects.com/rmsportal/NmMXnPngqRrKHrq.png',
       module: require('../components/switch/demo/basic'), // 必须
     },
     {
-=======
->>>>>>> 89601923
       title: 'Tag', // 必须
       description: 'Tag Example',
       icon: 'https://os.alipayobjects.com/rmsportal/AkXOzPmaytaVYLD.png',
@@ -91,7 +85,6 @@
       icon: 'https://os.alipayobjects.com/rmsportal/mioJMWDMAmiurTR.png',
       module: require('../components/white-space/demo/basic'), // 必须
     },
-<<<<<<< HEAD
     {
       title: 'Progress', // 必须
       description: 'Progress Example',
@@ -104,7 +97,5 @@
       icon: 'https://os.alipayobjects.com/rmsportal/aDugjLTLBeQffgX.png',
       module: require('../components/textarea-item/demo/basic'), // 必须
     },
-=======
->>>>>>> 89601923
   ],
 };