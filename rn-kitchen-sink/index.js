--- conflicted
+++ resolved
@@ -15,7 +15,6 @@
 import WebIndex from './components/WebIndex';
 import { APIS, COMPONENTS } from './demoList';
 
-<<<<<<< HEAD
 const styles = StyleSheet.create({
   content: {
     ...Platform.select({
@@ -34,8 +33,6 @@
   }
 });
 
-=======
->>>>>>> 89601923
 class AntmRnApp extends React.Component {
   componentDidMount() {
     codePush.sync();
@@ -44,7 +41,7 @@
   render() {
     const scenes = APIS.concat(COMPONENTS).map(component => {
       const Module = component.module.default;
-      const Component = React.createClass({
+      let Component = React.createClass({
         render() {
           return (
             <View style={styles.content}>
@@ -60,6 +57,32 @@
           );
         }
       });
+      if (component.module.title === 'Drawer') {
+        // drawer 不能放到 ScrollView 里
+        Component = React.createClass({
+          render() {
+            return (
+              <View style={styles.content}>
+                <Module onNavigate={this.props.onNavigate} navigationState={this.props.navigationState} />
+              </View>
+            );
+          }
+        });
+        const DrawerMainComponent = React.createClass({
+          render() {
+            return (
+              <component.module.DrawerMain drawerComponent={Module} />
+            );
+          }
+        });
+        return (
+          <Scene key={component.title} component={Component} title={component.title}>
+            <Scene key="main" tabs>
+              <Scene key={`${component.title}Sub`} hideNavBar component={DrawerMainComponent} />
+            </Scene>
+          </Scene>
+        );
+      }
       return <Scene key={component.title} component={Component} title={component.title} />;
     });
 
