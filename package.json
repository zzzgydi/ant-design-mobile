{
  "name": "antm",
  "publishConfig": {
    "registry": "http://registry.npm.alibaba-inc.com"
  },
  "version": "0.7.0",
  "title": "AntD Mobile",
  "description": "基于React的AntD Mobile",
  "homepage": "http://antm.alipay.net/",
  "keywords": [
    "ant",
    "design",
    "react",
    "react-component",
    "component",
    "components",
    "ui",
    "framework",
    "frontend"
  ],
  "contributors": [
    "ant"
  ],
  "repository": {
    "type": "git",
    "url": "http://gitlab.alibaba-inc.com/react-ui/ant-mobile"
  },
  "bugs": {
    "url": "http://gitlab.alibaba-inc.com/react-ui/ant-mobile/issues"
  },
  "files": [
    "dist",
    "lib"
  ],
  "entry":{
  },
  "license": "MIT",
  "dependencies": {
    "array-tree-filter": "~1.0.0",
    "classnames": "~2.2.1",
    "css-vendor": "~0.3.4",
    "gregorian-calendar": "~4.1.0",
    "gregorian-calendar-format": "~4.0.4",
    "jquery": "^3.0.0",
    "normalize.css": "~4.0.0",
    "object-assign": "~4.0.1",
    "rc-animate": "~2.1.0",
    "rc-checkbox": "~1.4.0",
    "rc-collapse": "~1.6.3",
    "rc-dialog": "~6.1.0",
    "rc-drawer": "~0.4.0",
    "rc-input-number": "~2.5.10",
    "rc-notification": "~1.3.4",
    "rc-slider": "~3.7.1",
    "rc-steps": "~2.1.3",
    "rc-tabs": "~5.9.2",
    "rc-tooltip": "~3.4.1",
    "react-hammerjs": "^0.4.6",
    "react-slick": "~0.12.2",
    "rc-swipeout": "~1.0.2",
    "rmc-cascader": "~2.0.0",
    "rmc-date-picker": "~3.0.0",
    "rmc-list-view": "~0.5.2",
    "rmc-pull-to-refresh": "~0.3.0"
  },
  "devDependencies": {
    "antd": "1.x",
    "antd-tools": "~0.9.0",
    "bisheng": "^0.7.1",
    "bisheng-plugin-antd": "0.1.0",
    "bisheng-plugin-description": "^0.1.1",
    "bisheng-plugin-react": "^0.1.0",
    "bisheng-plugin-toc": "0.2.0",
    "babel-eslint": "^6.0.4",
    "babel-plugin-antd": "^0.4.0",
    "clipboard": "^1.5.5",
    "concurrently": "~2.1.0",
    "dom-scroll-into-view": "^1.2.0",
    "enquire.js": "^2.1.1",
    "eslint": "^2.2.0",
    "eslint-config-airbnb": "^6.0.1",
    "eslint-plugin-babel": "^3.0.0",
    "eslint-plugin-markdown": "*",
    "eslint-plugin-react": "^4.0.0",
    "eslint-tinker": "^0.3.1",
    "history": "2.x",
    "jsonml-to-react-component": "~0.2.0",
    "jsonml.js": "^0.1.0",
    "jsonp": "^0.2.0",
    "lesshint": "1.x",
    "lodash.debounce": "^4.0.6",
    "pre-commit": "1.x",
    "promise": "~7.0.4",
    "qrcode.react": "^0.6.1",
    "querystring": "^0.2.0",
    "rc-form": "0.17.x",
    "rc-queue-anim": "^0.11.12",
    "rc-scroll-anim": "~0.3.0",
    "rc-tween-one": "~0.6.20",
    "react": "^15.2.0",
    "react-addons-test-utils": "^15.2.0",
    "react-copy-to-clipboard": "^4.0.1",
<<<<<<< HEAD
    "react-dom": "^15.1.0",
    "react-document-title": "^2.0.1",
=======
    "react-dom": "^15.2.0",
>>>>>>> d05d5def
    "react-github-button": "^0.1.1",
    "react-native": "~0.28.0",
    "react-native-code-push": "^1.13.1-beta",
    "react-native-router-flux": "^3.30.3",
    "intl": "^1.2.2",
    "react-intl": "^2.0.1",
    "intl-locales-supported": "^1.0.0",
    "react-router": "^2.0.0",
    "react-stateless-wrapper": "~1.0.2",
    "react-sublime-video": "0.1.0-beta",
    "reqwest": "~2.0.5",
    "values.js": "^1.0.3"
  },
  "scripts": {
    "lint": "npm run srclint && npm run demolint && npm run lesshint",
    "srclint": "eslint test site index.js --ext '.js,.jsx'",
    "ts-lint": "antd-tools run ts-lint",
    "demolint": "RUN_ENV=DEMO eslint components/*/demo/*.md --ext '.md'",
    "lesshint": "lesshint components/ -r scripts/lesshint-report.js",
    "pre-publish": "node scripts/pre-publish",
    "prepublish": "antd-tools run guard",
    "test": "npm run lint && npm run dist",
    "authors": "git log --format='%aN <%aE>' | sort -u | grep -v 'users.noreply.github.com' > AUTHORS.txt",
    "dist": "antd-tools run dist",
    "compile": "antd-tools run compile",
    "clean": "antd-tools run clean",
    "start": "bisheng start -c ./site/bisheng.config.js",
    "site": "bisheng build -c ./site/bisheng.config.js && npm run build-rn",
    "deploy": "antd-tools run update-self && antd-tools run deploy",
    "just-deploy": "antd-tools run just-deploy",
    "pub": "antd-tools run update-self && NPM_CLI=tnpm PUBLISH_NPM_CLI=tnpm antd-tools run pub && node scripts/post-publish || node scripts/post-publish",
    "rn-start": "node node_modules/react-native/local-cli/cli.js start",
    "ios": "concurrently \"antd-tools run watch-tsc\" \"npm run _ios\"",
    "android": "concurrently \"antd-tools run watch-tsc\" \"npm run _android\"",
    "_ios": "node node_modules/react-native/local-cli/cli.js run-ios --entry-file rn-kitchen-sink/index.ios.js --project-path rn-kitchen-sink/ios",
    "_android": "node node_modules/react-native/local-cli/cli.js run-android --entry-file rn-kitchen-sink/index.android.js --root rn-kitchen-sink",
    "build-rn-ios": "node node_modules/react-native/local-cli/cli.js bundle --platform ios --dev false --entry-file rn-kitchen-sink/index.ios.js --bundle-output rn-kitchen-sink/ios/bundle/index.ios.bundle --assets-dest rn-kitchen-sink/ios/bundle",
    "build-rn-android": "node node_modules/react-native/local-cli/cli.js bundle --platform android --dev false --entry-file rn-kitchen-sink/index.android.js --bundle-output rn-kitchen-sink/android/app/src/main/assets/index.android.bundle --assets-dest rn-kitchen-sink/android/app/src/main/res",
    "build-rn": "npm run build-rn-ios && npm run build-rn-android"
  },
  "config": {
    "port": 8001
  },
  "typings": "lib/index.web.d.ts",
  "pre-commit": [
    "lint"
  ]
}<|MERGE_RESOLUTION|>--- conflicted
+++ resolved
@@ -100,12 +100,8 @@
     "react": "^15.2.0",
     "react-addons-test-utils": "^15.2.0",
     "react-copy-to-clipboard": "^4.0.1",
-<<<<<<< HEAD
-    "react-dom": "^15.1.0",
     "react-document-title": "^2.0.1",
-=======
     "react-dom": "^15.2.0",
->>>>>>> d05d5def
     "react-github-button": "^0.1.1",
     "react-native": "~0.28.0",
     "react-native-code-push": "^1.13.1-beta",
