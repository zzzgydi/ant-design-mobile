{
  "name": "antm",
  "version": "0.1.0-beta.0",
  "title": "Ant Mobile",
  "description": "基于React的AntUI",
  "homepage": "http://antm.alipay.net/",
  "keywords": [
    "ant",
    "design",
    "react",
    "react-component",
    "component",
    "components",
    "ui",
    "framework",
    "frontend"
  ],
  "contributors": [
    "ant"
  ],
  "repository": {
    "type": "git",
    "url": "http://gitlab.alipay-inc.com/react-ui/ant-mobile"
  },
  "bugs": {
    "url": "http://gitlab.alipay-inc.com/react-ui/ant-mobile/issues"
  },
  "main": "dist/antm",
  "files": [
    "lib",
    "style"
  ],
  "license": "MIT",
  "dependencies": {
    "array-tree-filter": "^1.0.0",
    "atool-build": "^0.6.5",
    "classnames": "~2.2.1",
    "css-animation": "~1.2.3",
    "gregorian-calendar": "~4.1.0",
    "gregorian-calendar-format": "~4.0.4",
    "normalize.css": "~4.0.0",
    "object-assign": "~4.0.1",
    "rc-animate": "~2.0.3",
    "rc-checkbox": "~1.3.4",
<<<<<<< HEAD
    "rc-collapse": "^1.6.3",
    "rc-dialog": "~6.0.1",
    "rc-drawer": "~0.4.0",
    "rc-notification": "^1.3.4",
=======
    "rc-collapse": "~1.6.3",
    "rc-dialog": "~6.0.2",
    "rc-drawer": "~0.3.2",
    "rc-input-number": "~2.5.8",
    "rc-notification": "~1.3.4",
>>>>>>> dc9d8b2c
    "rc-slider": "~3.6.2",
    "rc-steps": "~2.1.0",
    "rc-tabs": "~5.9.0",
    "rc-tooltip": "~3.3.2",
    "react-slick": "~0.12.0",
    "rmc-cascader": "~1.2.0",
    "rmc-date-picker": "~2.3.0",
    "rmc-modal": "~0.4.1",
    "rmc-picker": "~2.5.0"
  },
  "devDependencies": {
    "antd": "1.0.x",
    "antd-tools": "~0.6.0",
    "babel-eslint": "^6.0.4",
    "babel-plugin-antd": "^0.4.0",
    "clipboard": "^1.5.5",
    "dom-scroll-into-view": "^1.2.0",
    "enquire.js": "^2.1.1",
    "eslint": "^2.2.0",
    "eslint-config-airbnb": "^6.0.1",
    "eslint-plugin-babel": "^3.0.0",
    "eslint-plugin-markdown": "*",
    "eslint-plugin-react": "^4.0.0",
    "eslint-tinker": "^0.3.1",
    "history": "2.x",
    "jsonml-to-react-component": "~0.2.0",
    "jsonml.js": "^0.1.0",
    "jsonp": "^0.2.0",
    "lesshint": "1.x",
    "object-assign": "~4.0.1",
    "pre-commit": "1.x",
    "promise": "~7.0.4",
    "qrcode.react": "^0.6.1",
    "querystring": "^0.2.0",
    "rc-form": "^0.10.x",
    "rc-scroll-anim": "~0.2.8",
    "rc-tween-one": "~0.3.0",
    "react": "^15.0.0",
    "react-addons-test-utils": "^15.0.0",
    "react-copy-to-clipboard": "^4.0.1",
    "react-dom": "^15.0.0",
    "react-github-button": "^0.1.1",
    "react-router": "^2.0.0",
    "react-stateless-wrapper": "~1.0.2",
    "react-sublime-video": "0.1.0-beta",
    "reqwest": "~2.0.5",
    "values.js": "^1.0.3",
    "lodash.debounce": "^4.0.6",
    "rc-queue-anim": "^0.11.9"
  },
  "scripts": {
    "dist": "antd-tools run dist",
    "compile": "antd-tools run compile",
    "clean": "antd-tools run clean",
    "start": "antd-tools run start",
    "site": "antd-tools run site",
    "deploy": "antd-tools run deploy",
    "just-deploy": "antd-tools run just-deploy",
    "lint": "npm run srclint && npm run demolint && npm run lesshint",
    "srclint": "eslint components test site index.js --ext '.js,.jsx'",
    "demolint": "RUN_ENV=DEMO eslint components/*/demo/*.md --ext '.md'",
    "lesshint": "lesshint components/ -r scripts/lesshint-report.js",
    "pub": "antd-tools run pub",
    "test": "npm run lint && npm run dist",
    "beta": "antd-tools run beta",
    "authors": "git log --format='%aN <%aE>' | sort -u | grep -v 'users.noreply.github.com' > AUTHORS.txt"
  },
  "publishConfig": {
    "registry": "http://registry.npm.alibaba-inc.com"
  },
  "config": {
    "port": 8001
  },
  "pre-commit": [
    "lint"
  ]
}<|MERGE_RESOLUTION|>--- conflicted
+++ resolved
@@ -42,18 +42,11 @@
     "object-assign": "~4.0.1",
     "rc-animate": "~2.0.3",
     "rc-checkbox": "~1.3.4",
-<<<<<<< HEAD
-    "rc-collapse": "^1.6.3",
-    "rc-dialog": "~6.0.1",
-    "rc-drawer": "~0.4.0",
-    "rc-notification": "^1.3.4",
-=======
     "rc-collapse": "~1.6.3",
     "rc-dialog": "~6.0.2",
-    "rc-drawer": "~0.3.2",
+    "rc-drawer": "~0.4.0",
     "rc-input-number": "~2.5.8",
     "rc-notification": "~1.3.4",
->>>>>>> dc9d8b2c
     "rc-slider": "~3.6.2",
     "rc-steps": "~2.1.0",
     "rc-tabs": "~5.9.0",
