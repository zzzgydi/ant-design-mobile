{
  "name": "@alipay/antm",
<<<<<<< HEAD
  "version": "0.1.24",
  "stableVersion": "0.1.24",
=======
  "version": "0.1.23",
  "stableVersion": "0.1.22",
>>>>>>> e108f6e6
  "title": "Ant Mobile",
  "description": "基于React的AntUI",
  "homepage": "http://antm.alipay.net/",
  "keywords": [
    "ant",
    "design",
    "react",
    "react-component",
    "component",
    "components",
    "ui",
    "framework",
    "frontend"
  ],
  "contributors": [
    "ant"
  ],
  "repository": {
    "type": "git",
    "url": "http://gitlab.alipay-inc.com/react-ui/ant-mobile"
  },
  "bugs": {
    "url": "http://gitlab.alipay-inc.com/react-ui/ant-mobile/issues"
  },
  "main": "lib/index",
  "files": [
    "lib",
    "style/components"
  ],
  "license": "MIT",
  "dependencies": {
    "array-tree-filter": "^1.0.0",
    "gregorian-calendar": "^4.1.0",
    "gregorian-calendar-format": "^4.0.4",
    "rmc-cascader": "^0.3.1",
    "rmc-date-picker": "^1.8.0",
    "rmc-modal": "^0.4.0",
    "rmc-picker": "^2.2.1"
  },
  "devDependencies": {
    "autoprefixer-loader": "^3.1.0",
    "babel": "^5.8.29",
    "babel-core": "^5.8.29",
    "babel-jest": "^5.3.0",
    "babel-loader": "^5.3.2",
    "busboy": "^0.2.9",
    "chalk": "^1.1.0",
    "classnames": "~2.2.1",
    "clipboard": "^1.5.5",
    "css-loader": "^0.23.0",
    "eslint": "^1.1.0",
    "eslint-config-airbnb": "^1.0.0",
    "eslint-plugin-babel": "^2.1.1",
    "eslint-plugin-markdown-antd": "0.0.0",
    "eslint-plugin-react": "^3.3.1",
    "expect.js": "~0.3.1",
    "extract-text-webpack-plugin": "^0.9.1",
    "gh-pages": "^0.5.0",
    "history": "^1.16.0",
    "jest-cli": "~0.6.1",
    "json-loader": "^0.5.1",
    "less": "~2.5.3",
    "less-loader": "^2.2.0",
    "lesshint-antd": "~1.1.0",
    "lodash": "^3.10.0",
    "nico-jsx": "~0.6.0",
    "object-assign": "~4.0.1",
    "pre-commit": "1.x",
    "promise": "~7.0.4",
    "rc-form": "^0.10.x",
    "react": "~0.14.2",
    "react-addons-test-utils": "~0.14.2",
    "react-dom": "~0.14.2",
    "react-router": "^1.0.2",
    "url-loader": "^0.5.7",
    "webpack": "^1.10.1",
    "webpack-babel-jest": "^1.0.0",
    "webpack-dev-middleware": "^1.2.0"
  },
  "scripts": {
    "babel": "babel components --out-dir lib",
    "start": "npm run clean && nico server --watch",
    "clean": "rm -rf _site dist",
    "deploy": "rm -rf node_modules && node scripts/install.js && npm run just-deploy",
    "just-deploy": "npm run clean && webpack --config webpack.deploy.config.js && webpack --config webpack.antm.config.js && NODE_ENV=PRODUCTION nico build && node scripts/deploy.js",
    "lint": "eslint components test index.js --ext '.js,.jsx' && npm run mdlint && npm run lesshint",
    "mdlint": "eslint components/*/demo/*.md --ext '.md' --global 'React,ReactDOM' --rule 'no-console: 0'",
    "lesshint": "lesshint style/ -e 'style/+(core|mixins)/+(base|iconfont|normalize|layouts|compatibility|grid).less'",
    "test": "npm run lint && webpack && npm run jest",
    "jest": "jest",
    "pub": "sh ./scripts/publish.sh",
    "webpack": "webpack",
    "authors": "git log --format='%aN <%aE>' | sort -u | grep -v 'users.noreply.github.com' > AUTHORS.txt",
    "beta": "sh ./scripts/publish.sh --tag beta"
  },
  "jest": {
    "moduleFileExtensions": [
      "js",
      "jsx",
      "json"
    ],
    "unmockedModulePathPatterns": [
      "<rootDir>/node_modules/*"
    ],
    "testPathIgnorePatterns": [
      "/node_modules/",
      "/_site/"
    ],
    "scriptPreprocessor": "<rootDir>/node_modules/webpack-babel-jest",
    "testDirectoryName": "tests",
    "preprocessCachingDisabled": false
  },
  "publishConfig": {
    "registry": "http://registry.npm.alibaba-inc.com"
  },
  "pre-commit": [
    "lint"
  ]
}<|MERGE_RESOLUTION|>--- conflicted
+++ resolved
@@ -1,12 +1,7 @@
 {
   "name": "@alipay/antm",
-<<<<<<< HEAD
-  "version": "0.1.24",
-  "stableVersion": "0.1.24",
-=======
-  "version": "0.1.23",
-  "stableVersion": "0.1.22",
->>>>>>> e108f6e6
+  "version": "0.1.25",
+  "stableVersion": "0.1.25",
   "title": "Ant Mobile",
   "description": "基于React的AntUI",
   "homepage": "http://antm.alipay.net/",
