--- conflicted
+++ resolved
@@ -55,12 +55,8 @@
     "rc-tabs": "~5.9.2",
     "rc-tooltip": "~3.4.1",
     "react-hammerjs": "^0.4.6",
-    "react-native-drawer": "~2.2.6",
+    "react-native-drawer-layout": "~1.0.0",
     "react-slick": "~0.12.2",
-<<<<<<< HEAD
-    "rc-swipeout": "~1.1.1",
-=======
->>>>>>> 89601923
     "rmc-cascader": "~2.2.0",
     "rmc-date-picker": "~3.1.0",
     "rmc-list-view": "~0.5.2",
