--- conflicted
+++ resolved
@@ -1,12 +1,7 @@
 {
   "name": "@alipay/antm",
-<<<<<<< HEAD
-  "version": "0.0.11",
-  "stableVersion": "0.0.11",
-=======
-  "version": "0.0.19",
-  "stableVersion": "0.0.19",
->>>>>>> 86c2136b
+  "version": "0.0.20",
+  "stableVersion": "0.0.20",
   "title": "Ant Mobile",
   "description": "基于React的AntUI",
   "homepage": "http://antui.alipay.net:8000/",
