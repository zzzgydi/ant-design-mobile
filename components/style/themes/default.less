// 支付宝钱包默认主题
// https://github.com/ant-design/ant-design-mobile/wiki/设计变量表及命名规范

// 色彩
// ---
// 文字色
@color-text-base: #000;                  // 基本
@color-text-base-inverse: #fff;          // 基本 - 反色
@color-text-secondary: #a4a9b0;          // 辅助色
@color-text-placeholder: #bbb;           // 文本框提示
@color-text-disabled: #bbb;              // 失效
@color-text-caption: #888;               // 辅助描述
@color-text-paragraph: #333;             // 段落
@color-link: @brand-primary;             // 链接

// 背景色
@fill-base: #fff;                           // 组件默认背景
@fill-body: #f5f5f9;                        // 页面背景
@fill-tap: #ddd;                            // 组件默认背景 - 按下
@fill-disabled: #ddd;                       // 通用失效背景
@fill-mask: rgba(0, 0, 0, 0.4);              // 遮罩背景
@color-icon-base: #ccc;                      // 许多小图标的背景，比如一些小圆点，加减号
<<<<<<< HEAD
@toast-fill:rgba(0, 0, 0, .8);
=======
>>>>>>> 31b565cb
@fill-grey: #f7f7f7;

// 透明度
@opacity-disabled: 0.3;   // switch checkbox radio 等组件禁用的透明度

// 全局/品牌色
@brand-primary: #108ee9;
@brand-primary-tap: #1284d6;
@brand-success: #6abf47;
@brand-warning: #ffc600;
@brand-error: #f4333c;
@brand-important: #ff5b05;  // 用于小红点
@brand-wait: #108ee9;

// 边框色
@border-color-base: #ddd;

// 字体尺寸
// ---
@font-size-icontext: 20px;
@font-size-caption-sm: 24px;
@font-size-base: 28px;
@font-size-subhead: 30px;
@font-size-caption: 32px;
@font-size-heading: 34px;

// 圆角
// ---
@radius-xs: 4px;
@radius-sm: 6px;
@radius-md: 10px;
@radius-lg: 14px;
@radius-circle: 50%;

// 边框尺寸
// ---
@border-width-sm: 1PX;
@border-width-md: 2px;
@border-width-lg: 4px;

// 间距
// ---
// 水平间距
@h-spacing-sm: 10px;
@h-spacing-md: 16px;
@h-spacing-lg: 30px;

// 垂直间距
@v-spacing-xs: 6px;
@v-spacing-sm: 12px;
@v-spacing-md: 18px;
@v-spacing-lg: 30px;
@v-spacing-xl: 42px;

// 高度
// ---
@line-height-base: 1;           // 单行行高
@line-height-paragraph: 1.5;    // 多行行高

// 图标尺寸
// ---
@icon-size-xxs: 30px;
@icon-size-xs: 36px;
@icon-size-sm: 42px;
@icon-size-md: 44px;       // 导航条上的图标、grid的图标大小
@icon-size-lg: 72px;

// 动画缓动
// ---
@ease-in-out-quint: cubic-bezier(.86, 0, .07, 1);

// 组件变量
// ---

@actionsheet-item-height: 100px;
@actionsheet-item-font-size: 36px;

// button
@button-height: 94px;
@button-font-size: 36px;

@button-height-sm: 60px;
@button-font-size-sm: 26px;

@across-button-height: 100px;   // 通栏按钮高度

@primary-button-fill: @brand-primary;
@primary-button-fill-tap: @brand-primary-tap;

@ghost-button-color: @brand-primary;    // 同时应用于背景、文字颜色、边框色
@ghost-button-fill-tap: @brand-primary-tap;

@link-button-fill-tap: #ddd;
@link-button-font-size: 32px;

// modal
@modal-font-size-heading: 36px;
@modal-button-font-size: 36px; // 按钮字号
@modal-button-height: 100px; // 按钮高度

// list
@list-title-height: 60px;
@list-item-height-sm: 70px;
@list-item-height: 88px;

// input
@input-label-width: 34px;       // InputItem、TextareaItem 文字长度基础值
@input-font-size: 34px;
@input-color-icon: #ccc; // input clear icon 的背景色
@input-color-icon-tap: @brand-primary;

// tabs
@tabs-color: @brand-primary;
@tabs-height: 87px;
@tabs-font-size-heading: 30px;
@tabs-ink-bar-height: @border-width-lg;

// segmented-control
@segmented-control-color: @brand-primary;  // 同时应用于背景、文字颜色、边框色
@segmented-control-height: 54px;
@segmented-control-fill-tap: fade(@brand-primary, 0.1);

// tab-bar
@tab-bar-fill: #ebeeef;
@tab-bar-height: 100px;

// toast
@toast-fill: @fill-overlay-inverse; // toast, activity-indicator 的背景颜色

// search-bar
@search-bar-fill: #efeff4;
@search-bar-height: 88px;
@search-bar-input-height: 56px;
@search-bar-font-size: 30px;
@search-color-icon: #bbb; // input search icon 的背景色

// notice-bar
@notice-bar-fill: #fefcec;
@notice-bar-height: 72px;
@notice-bar-color: #f76a24;

// switch
@switch-fill: #4dd865;
@switch-fill-android: @brand-primary;

// tag
@tag-height: 50px;
@tag-height-sm: 30px;
@tag-color: @brand-primary;

// keyboard
@keyboard-confirm-color: @brand-primary;
@keyboard-confirm-tap-color: @brand-primary-tap;

// table
@table-title-height: 60px;

// picker
@option-height: 84px;           // picker 标题的高度

// z-index
@progress-zindex: 2000;
@popover-zindex: 1999;
@toast-zindex: 1999;
@action-sheet-zindex: 1000; // actonsheet 会放到 popup / modal 中
@picker-zindex: 1000;
@popup-zindex: 999;
@modal-zindex: 999; // modal.alert 应该最大，其他应该较小
@tabs-pagination-zindex: 999;<|MERGE_RESOLUTION|>--- conflicted
+++ resolved
@@ -20,10 +20,6 @@
 @fill-disabled: #ddd;                       // 通用失效背景
 @fill-mask: rgba(0, 0, 0, 0.4);              // 遮罩背景
 @color-icon-base: #ccc;                      // 许多小图标的背景，比如一些小圆点，加减号
-<<<<<<< HEAD
-@toast-fill:rgba(0, 0, 0, .8);
-=======
->>>>>>> 31b565cb
 @fill-grey: #f7f7f7;
 
 // 透明度
